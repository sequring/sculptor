package usecase

import (
	"context"
	"fmt"
	"log/slog"

	"github.com/sequring/sculptor/internal/entity"
	"k8s.io/apimachinery/pkg/api/resource"
)

type RecommenderUseCase struct {
	k8sGateway  DeploymentGateway
	promGateway MetricsGateway
	logger      *slog.Logger
}

func NewRecommenderUseCase(k8sGateway DeploymentGateway, promGateway MetricsGateway, logger *slog.Logger) *RecommenderUseCase {
	return &RecommenderUseCase{
		k8sGateway:  k8sGateway,
		promGateway: promGateway,
		logger:      logger,
	}
}

const (
	spikinessThreshold               = 2.0
	spikinessCPUBuffer               = 1.25
	oomMemoryMultiplier              = 1.5
	mainContainerMemoryBufferPercent = 120 // Represents 1.2x buffer
	initContainerMemoryBufferPercent = 115 // Represents 1.15x buffer
	initMemoryDefault                = "128Mi"
	initCPURequestDefault            = "100m"
	initCPULimitDefault              = "1000m"
	minCPURequestMilli               = 50
	minCPULimitMilli                 = 100
	minMemoryBytes                   = 64 * 1024 * 1024
)

type NamedRecommendation struct {
	ContainerName  string
	Recommendation *entity.Recommendation
}

func (uc *RecommenderUseCase) CalculateForDeployment(ctx context.Context, params DeploymentParams) ([]NamedRecommendation, error) {
	d, err := uc.k8sGateway.GetDeployment(ctx, params.Namespace, params.DeploymentName)
	if err != nil {
		return nil, fmt.Errorf("could not get deployment %w", err)
	}

	var containersToAnalyze []string
	if len(params.TargetContainer) > 0 {
		found := false
		for _, c := range d.Spec.Template.Spec.Containers {
			if c.Name == params.TargetContainer {
				found = true
				break
			}
		}
		if found {
			containersToAnalyze = append(containersToAnalyze, params.TargetContainer)
		} else {
			return nil, fmt.Errorf("container '%s' not found in deployment '%s'", targetContainerName, deploymentName)
		}
	} else {
		for _, c := range d.Spec.Template.Spec.Containers {
			containersToAnalyze = append(containersToAnalyze, c.Name)
		}
	}

	if len(containersToAnalyze) == 0 {
		return []NamedRecommendation{}, nil
	}

	var finalRecommendations []NamedRecommendation
	for _, containerName := range containersToAnalyze {
		isOOM, _, currentLimit, _ := uc.k8sGateway.CheckForOOMKilledEvents(ctx, d, containerName)

		var memRecommendation *resource.Quantity
		isOOMRecommendation := false
		if isOOM {
			isOOMRecommendation = true
			if currentLimit != nil {
				newVal := int64(float64(currentLimit.Value()) * oomMemoryMultiplier)
				memRecommendation = resource.NewQuantity(newVal, resource.BinarySI)
			} else {
				memRecommendation = resource.NewQuantity(1024*1024*512, resource.BinarySI)
			}
		} else {
<<<<<<< HEAD
			memP99, _ := uc.promGateway.GetMemoryMetrics(ctx, params.Namespace, params.DeploymentName, containerName, params.TimeRange)
			memBytes := (int64(memP99) * mainContainerMemoryBufferPercent) / 100
=======
			memP99, _ := uc.promGateway.GetMemoryMetrics(ctx, namespace, deploymentName, containerName, timeRange)
			memStdDev, _ := uc.promGateway.GetMemoryStdDevMetrics(ctx, namespace, deploymentName, containerName, timeRange)

			// Dynamic memory buffer calculation
			// Base buffer is 20%. If memory usage is volatile (std dev > 10% of p99), add extra buffer.
			bufferPercent := 120.0 // Default 20% buffer
			if memStdDev > 0 && memP99 > 0 && (memStdDev/memP99) > 0.1 {
				bufferPercent = 130.0 // Increase to 30% buffer for volatile memory
				uc.logger.Info("High memory volatility detected, using a larger buffer", "container", containerName)
			}

			memBytes := int64(memP99 * (bufferPercent / 100.0))
>>>>>>> 03c57e42
			memRecommendation = resource.NewQuantity(memBytes, resource.BinarySI)
		}

		cpuP90, _ := uc.promGateway.GetCPURequestMetrics(ctx, params.Namespace, params.DeploymentName, containerName, params.TimeRange)
		cpuP99, _ := uc.promGateway.GetCPULimitMetrics(ctx, params.Namespace, params.DeploymentName, containerName, params.TimeRange)
		cpuP50, _ := uc.promGateway.GetCPUMedianMetrics(ctx, params.Namespace, params.DeploymentName, containerName, params.TimeRange)

		cpuLimitValue := cpuP99
		isSpiky := false
		if cpuP50 > 0 && (cpuP99/cpuP50 > spikinessThreshold) {
			isSpiky = true
			cpuLimitValue *= spikinessCPUBuffer
		}

		calculatedCPURequestMilli := int64(cpuP90 * 1000)
		if calculatedCPURequestMilli < minCPURequestMilli {
			uc.logger.Info(
				"Calculated CPU request is below the minimum floor, applying minimum.",
				"container", containerName,
				"calculated", fmt.Sprintf("%dm", calculatedCPURequestMilli),
				"minimum", fmt.Sprintf("%dm", minCPURequestMilli),
			)
			calculatedCPURequestMilli = minCPURequestMilli
		}

		calculatedCPULimitMilli := int64(cpuLimitValue * 1000)
		if calculatedCPULimitMilli < minCPULimitMilli {
			uc.logger.Info(
				"Calculated CPU limit is below the minimum floor, applying minimum.",
				"container", containerName,
				"calculated", fmt.Sprintf("%dm", calculatedCPULimitMilli),
				"minimum", fmt.Sprintf("%dm", minCPULimitMilli),
			)
			calculatedCPULimitMilli = minCPULimitMilli
		}

		if calculatedCPULimitMilli < calculatedCPURequestMilli {
			uc.logger.Info(
				"Calculated CPU limit is below the CPU request, applying CPU request as limit.",
				"container", containerName,
				"calculated", fmt.Sprintf("%dm", calculatedCPULimitMilli),
				"request", fmt.Sprintf("%dm", calculatedCPURequestMilli),
			)
			calculatedCPULimitMilli = calculatedCPURequestMilli
		}

		calculatedMemoryBytes := memRecommendation.Value()
		if calculatedMemoryBytes < minMemoryBytes {
			uc.logger.Info(
				"Calculated memory is below the minimum floor, applying minimum.",
				"container", containerName,
				"calculated", fmt.Sprintf("%dMi", calculatedMemoryBytes),
				"minimum", fmt.Sprintf("%dMi", minMemoryBytes),
			)
			calculatedMemoryBytes = minMemoryBytes
		}

		memRecommendation = resource.NewQuantity(calculatedMemoryBytes, resource.BinarySI)
		cpuRequest := resource.NewMilliQuantity(calculatedCPURequestMilli, resource.DecimalSI)
		cpuLimit := resource.NewMilliQuantity(calculatedCPULimitMilli, resource.DecimalSI)

		rec := &entity.Recommendation{
			Memory:      memRecommendation,
			IsOOMKilled: isOOMRecommendation,
			CPU: &entity.CPURecommendation{
				Request:          cpuRequest,
				Limit:            cpuLimit,
				SpikinessWarning: isSpiky,
			},
		}
		finalRecommendations = append(finalRecommendations, NamedRecommendation{ContainerName: containerName, Recommendation: rec})
	}
	return finalRecommendations, nil
}

func (uc *RecommenderUseCase) CalculateForInitContainers(ctx context.Context, params DeploymentParams) ([]NamedRecommendation, error) {
	d, err := uc.k8sGateway.GetDeployment(ctx, params.Namespace, params.DeploymentName)
	if err != nil {
		return nil, fmt.Errorf("could not get deployment: %w", err)
	}

	var containersToAnalyze []string
	if params.TargetContainer != "" {
		found := false
		for _, c := range d.Spec.Template.Spec.InitContainers {
			if c.Name == params.TargetContainer {
				found = true
				break
			}
		}
		if found {
			containersToAnalyze = append(containersToAnalyze, params.TargetContainer)
		} else {
			return nil, fmt.Errorf("container '%s' not found in deployment '%s'", targetContainerName, deploymentName)
		}
	} else {
		for _, c := range d.Spec.Template.Spec.InitContainers {
			containersToAnalyze = append(containersToAnalyze, c.Name)
		}
	}

	if len(containersToAnalyze) == 0 {
		return []NamedRecommendation{}, nil
	}

	var finalRecommendations []NamedRecommendation
	for _, containerName := range containersToAnalyze {
		var memRecommendation *resource.Quantity
		memMax, _ := uc.promGateway.GetInitContainerMemoryMetrics(ctx, params.Namespace, params.DeploymentName, containerName, params.TimeRange)

		if memMax > 0 {
			// FIX: Use integer math to avoid float inaccuracies
			memBytes := (int64(memMax) * initContainerMemoryBufferPercent) / 100
			memRecommendation = resource.NewQuantity(memBytes, resource.BinarySI)
		} else {
			memRecommendationVal := resource.MustParse(initMemoryDefault)
			memRecommendation = &memRecommendationVal
		}
		cpuRequest := resource.MustParse(initCPURequestDefault)
		cpuLimit := resource.MustParse(initCPULimitDefault)
		rec := &entity.Recommendation{
			Memory:      memRecommendation,
			IsOOMKilled: false,
			CPU: &entity.CPURecommendation{
				Request:          &cpuRequest,
				Limit:            &cpuLimit,
				SpikinessWarning: false,
			},
		}
		finalRecommendations = append(finalRecommendations, NamedRecommendation{ContainerName: containerName, Recommendation: rec})
	}
	return finalRecommendations, nil
}

func (uc *RecommenderUseCase) CalculateForAll(ctx context.Context, namespace, deploymentName, targetContainerName, timeRange string) (*AllRecommendations, error) {
	params := DeploymentParams{
		Namespace:       namespace,
		DeploymentName:  deploymentName,
		TargetContainer: targetContainerName,
		TimeRange:       timeRange,
	}
	mainRecs, err := uc.CalculateForDeployment(ctx, params)
	if err != nil {
		return nil, fmt.Errorf("error calculating main container recommendations: %w", err)
	}
	initRecs, err := uc.CalculateForInitContainers(ctx, params)
	if err != nil {
		return nil, fmt.Errorf("error calculating init container recommendations: %w", err)
	}
	return &AllRecommendations{
		MainContainers: mainRecs,
		InitContainers: initRecs,
	}, nil
}<|MERGE_RESOLUTION|>--- conflicted
+++ resolved
@@ -87,23 +87,8 @@
 				memRecommendation = resource.NewQuantity(1024*1024*512, resource.BinarySI)
 			}
 		} else {
-<<<<<<< HEAD
 			memP99, _ := uc.promGateway.GetMemoryMetrics(ctx, params.Namespace, params.DeploymentName, containerName, params.TimeRange)
 			memBytes := (int64(memP99) * mainContainerMemoryBufferPercent) / 100
-=======
-			memP99, _ := uc.promGateway.GetMemoryMetrics(ctx, namespace, deploymentName, containerName, timeRange)
-			memStdDev, _ := uc.promGateway.GetMemoryStdDevMetrics(ctx, namespace, deploymentName, containerName, timeRange)
-
-			// Dynamic memory buffer calculation
-			// Base buffer is 20%. If memory usage is volatile (std dev > 10% of p99), add extra buffer.
-			bufferPercent := 120.0 // Default 20% buffer
-			if memStdDev > 0 && memP99 > 0 && (memStdDev/memP99) > 0.1 {
-				bufferPercent = 130.0 // Increase to 30% buffer for volatile memory
-				uc.logger.Info("High memory volatility detected, using a larger buffer", "container", containerName)
-			}
-
-			memBytes := int64(memP99 * (bufferPercent / 100.0))
->>>>>>> 03c57e42
 			memRecommendation = resource.NewQuantity(memBytes, resource.BinarySI)
 		}
 
